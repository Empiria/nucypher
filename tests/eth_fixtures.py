--- conflicted
+++ resolved
@@ -1,19 +1,10 @@
 import os
-<<<<<<< HEAD
 import tempfile
 
 import pytest
 from eth_tester import EthereumTester, PyEVMBackend
 from web3 import EthereumTesterProvider
 from web3.contract import Contract
-=======
-import pytest
-import tempfile
-
-from web3 import Web3
-from web3.contract import Contract
-from web3.gas_strategies.time_based import medium_gas_price_strategy
->>>>>>> 84f9bd78
 
 from nkms.blockchain.eth.agents import NuCypherKMSTokenAgent, MinerAgent
 from nkms.blockchain.eth.agents import PolicyAgent
@@ -22,7 +13,6 @@
 from nkms.blockchain.eth.interfaces import Registrar, ContractProvider
 from nkms.blockchain.eth.sol.compile import SolidityCompiler
 from nkms.blockchain.eth.utilities import MockMinerEscrowDeployer
-<<<<<<< HEAD
 
 
 @pytest.fixture(scope='session')
@@ -63,44 +53,14 @@
 def chain(tester_provider):
     chain = TesterBlockchain(contract_provider=tester_provider)
     yield chain
-=======
-from nkms.blockchain.eth.interfaces import Registrar, Provider
 
-
-@pytest.fixture(scope='module')
-def tester_registrar():
-    _, filepath = tempfile.mkstemp()
-    tester_registrar = Registrar(chain_name='tester', registrar_filepath=filepath)
-    yield tester_registrar
-    os.remove(filepath)
-
-
-@pytest.fixture(scope='module')
-def tester_provider(tester_registrar):
-    tester_provider = Provider(registrar=tester_registrar)
-    yield tester_provider
-
-
-@pytest.fixture(scope='module')
-def chain(tester_provider):
-
-    chain = TesterBlockchain(provider=tester_provider)
-    yield chain
-
->>>>>>> 84f9bd78
     del chain
     TheBlockchain._TheBlockchain__instance = None
 
 
-<<<<<<< HEAD
 #
 # API #
 #
-=======
-@pytest.fixture(scope='module')
-def web3(chain):
-    yield chain.provider.web3
->>>>>>> 84f9bd78
 
 
 @pytest.fixture()
