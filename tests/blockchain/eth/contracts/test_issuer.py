--- conflicted
+++ resolved
@@ -17,12 +17,8 @@
 
     # Creator deploys the issuer
     issuer, _ = chain.provider.get_or_deploy_contract(
-<<<<<<< HEAD
-        'IssuerMock', token.address, 1, 10 ** 46, 10 ** 7, 10 ** 7)
-=======
         'IssuerMock', token.address, 1, 10 ** 46, int(1e7), int(1e7)
     )
->>>>>>> ee243266
 
     # Give Miner tokens for reward and initialize contract
     reserved_reward = 2 * 10 ** 40 - 10 ** 30
