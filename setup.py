from setuptools import setup, find_packages

INSTALL_REQUIRES = [
        'kademlia>=1.0',
        'rpcudp>=3.0',
        'lmdb',
        'pynacl',
        'npre',
        'pysha3==1.0.2',
        'bidict',
]

TESTS_REQUIRE = [
    'pytest',
    'coverage',
    'pytest-cov',
    'pdbpp',
    'ipython',
    'appdirs'
]

# should add --process-dependency-links to pip
LINKS = [
        'https://github.com/nucypher/kademlia/archive/kms-dependency.tar.gz#egg=kademlia-1.0',
        'https://github.com/bmuller/rpcudp/archive/python3.5.tar.gz#egg=rpcudp-3.0.0',
<<<<<<< HEAD
        'https://github.com/nucypher/nucypher-pre-python/archive/master.tar.gz#egg=npre-0.2']
=======
        'https://github.com/nucypher/nucypher-pre-python/archive/0.1.tar.gz#egg=npre-0.1']
>>>>>>> e5857f53

setup(name='nkms',
      version='0.1',
      description='NuCypher decentralized KMS',
      install_requires=INSTALL_REQUIRES,
      dependency_links=LINKS,
      extras_require={'testing': TESTS_REQUIRE},
      packages=find_packages())<|MERGE_RESOLUTION|>--- conflicted
+++ resolved
@@ -23,11 +23,7 @@
 LINKS = [
         'https://github.com/nucypher/kademlia/archive/kms-dependency.tar.gz#egg=kademlia-1.0',
         'https://github.com/bmuller/rpcudp/archive/python3.5.tar.gz#egg=rpcudp-3.0.0',
-<<<<<<< HEAD
-        'https://github.com/nucypher/nucypher-pre-python/archive/master.tar.gz#egg=npre-0.2']
-=======
-        'https://github.com/nucypher/nucypher-pre-python/archive/0.1.tar.gz#egg=npre-0.1']
->>>>>>> e5857f53
+        'https://github.com/nucypher/nucypher-pre-python/archive/0.2.tar.gz#egg=npre-0.2']
 
 setup(name='nkms',
       version='0.1',
