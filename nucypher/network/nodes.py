"""
This file is part of nucypher.

nucypher is free software: you can redistribute it and/or modify
it under the terms of the GNU Affero General Public License as published by
the Free Software Foundation, either version 3 of the License, or
(at your option) any later version.

nucypher is distributed in the hope that it will be useful,
but WITHOUT ANY WARRANTY; without even the implied warranty of
MERCHANTABILITY or FITNESS FOR A PARTICULAR PURPOSE.  See the
GNU Affero General Public License for more details.

You should have received a copy of the GNU Affero General Public License
along with nucypher.  If not, see <https://www.gnu.org/licenses/>.
"""

import contextlib
<<<<<<< HEAD
import inspect
import time
from collections import defaultdict
from collections import deque
from contextlib import suppress
from queue import Queue
from typing import Set, Tuple, Union
=======
from collections import OrderedDict, defaultdict, deque, namedtuple
from contextlib import suppress
from typing import Set, Tuple, Union, Iterable
>>>>>>> b1b3c933

import maya
<<<<<<< HEAD
import pytest
import requests
from cryptography.exceptions import InvalidSignature
from cryptography.x509 import Certificate
from eth_utils import to_checksum_address
from requests.exceptions import SSLError
from twisted.internet import reactor, task
from twisted.internet.defer import Deferred
from twisted.logger import Logger
from typing import Set, Tuple, Union
=======
import random
import requests
import time
from bytestring_splitter import (
    BytestringSplitter,
    BytestringSplittingError,
    PartiallyKwargifiedBytes,
    VariableLengthBytestring
)
from constant_sorrow import constant_or_bytes
from constant_sorrow.constants import (
    CERTIFICATE_NOT_SAVED,
    FLEET_STATES_MATCH,
    NEVER_SEEN,
    NOT_SIGNED,
    NO_KNOWN_NODES,
    NO_STORAGE_AVAILIBLE,
    UNKNOWN_FLEET_STATE
)
from cryptography.x509 import Certificate
from eth_utils import to_checksum_address
from requests.exceptions import SSLError
from twisted.internet import defer, reactor, task
from twisted.internet.threads import deferToThread
from umbral.signing import Signature
>>>>>>> b1b3c933

import nucypher
from bytestring_splitter import BytestringSplitter, BytestringSplittingError, PartiallyKwargifiedBytes, \
    VariableLengthBytestring
from constant_sorrow import constant_or_bytes
from constant_sorrow.constants import (CERTIFICATE_NOT_SAVED, FLEET_STATES_MATCH, NEVER_SEEN, NOT_SIGNED,
                                       NO_KNOWN_NODES, NO_STORAGE_AVAILIBLE, UNKNOWN_FLEET_STATE, UNKNOWN_VERSION, RELAX)
from nucypher.acumen.nicknames import nickname_from_seed
from nucypher.acumen.perception import FleetSensor, icon_from_checksum
from nucypher.blockchain.economics import EconomicsFactory
from nucypher.blockchain.eth.agents import ContractAgency, StakingEscrowAgent
from nucypher.blockchain.eth.constants import NULL_ADDRESS
from nucypher.blockchain.eth.registry import BaseContractRegistry
from nucypher.config.constants import SeednodeMetadata
from nucypher.config.storages import ForgetfulNodeStorage
from nucypher.crypto.api import recover_address_eip_191, verify_eip_191
from nucypher.crypto.kits import UmbralMessageKit
from nucypher.crypto.powers import DecryptingPower, NoSigningPower, SigningPower, TransactingPower
from nucypher.crypto.signing import signature_splitter
from nucypher.network import LEARNING_LOOP_VERSION
from nucypher.network.exceptions import NodeSeemsToBeDown
from nucypher.network.middleware import RestMiddleware
from nucypher.network.protocols import SuspiciousActivity
from nucypher.network.server import TLSHostingPower
from umbral.signing import Signature
from nucypher.utilities.logging import Logger



class NodeSprout(PartiallyKwargifiedBytes):
    """
    An abridged node class designed for optimization of instantiation of > 100 nodes simultaneously.
    """
    verified_node = False

    def __init__(self, node_metadata):
        super().__init__(node_metadata)
        self._checksum_address = None
        self._nickname = None
        self._hash = None
        self.timestamp = maya.MayaDT(
            self.timestamp)  # Weird for this to be in init. maybe this belongs in the splitter also.
        self._repr = None
        self._is_finishing = False
        self._finishing_mutex = Queue()

    def __hash__(self):
        if not self._hash:
            self._hash = int.from_bytes(self.public_address,
                                        byteorder="big")  # stop-propagation logic (ie, only propagate verified, staked nodes) keeps this unique and BFT.
        return self._hash

    def __repr__(self):
        if not self._repr:
            self._repr = f"({self.__class__.__name__})⇀{self.nickname}↽ ({self.checksum_address})"
        return self._repr

    def __bytes__(self):
        b = super().__bytes__()

        # We assume that the TEACHER_VERSION of this codebase is the version for this NodeSprout.
        # This is probably true, right?  Might need to be re-examined someday if we have
        # different node types of different versions.
        version = Teacher.TEACHER_VERSION.to_bytes(2, "big")
        return version + b

    @property
    def stamp(self) -> bytes:
        return self.processed_objects['verifying_key'][0]

    @property
    def checksum_address(self):
        if not self._checksum_address:
            self._checksum_address = to_checksum_address(self.public_address)
        return self._checksum_address

    @property
    def nickname(self):
        if not self._nickname:
            self._nickname = nickname_from_seed(self.checksum_address)[0]
        return self._nickname

    def mature(self):
        if self._is_finishing:
            return self._finishing_mutex.get()

        self._is_finishing = True  # Prevent reentrance.
        _finishing_mutex = self._finishing_mutex

        mature_node = self.finish()
        self.__class__ = mature_node.__class__
        self.__dict__ = mature_node.__dict__

        # As long as we're doing egregious workarounds, here's another one.  # TODO: 1481
        filepath = mature_node._cert_store_function(certificate=mature_node.certificate)
        mature_node.certificate_filepath = filepath

        _finishing_mutex.put(self)
        return self  # To reduce the awkwardity of renaming; this is always the weird part of polymorphism for me.


class DiscoveryCanceller:

    def __init__(self):
        self.stop_now = False

    def __call__(self, learning_deferred):
        if self.stop_now:
            assert False
        self.stop_now = True
        # learning_deferred.callback(RELAX)


class Learner:
    """
    Any participant in the "learning loop" - a class inheriting from
    this one has the ability, synchronously or asynchronously,
    to learn about nodes in the network, verify some essential
    details about them, and store information about them for later use.
    """

    _SHORT_LEARNING_DELAY = 5
    _LONG_LEARNING_DELAY = 90
    LEARNING_TIMEOUT = 10
    _ROUNDS_WITHOUT_NODES_AFTER_WHICH_TO_SLOW_DOWN = 10

    # For Keeps
    __DEFAULT_NODE_STORAGE = ForgetfulNodeStorage
    __DEFAULT_MIDDLEWARE_CLASS = RestMiddleware

    LEARNER_VERSION = LEARNING_LOOP_VERSION
    node_splitter = BytestringSplitter(VariableLengthBytestring)
    version_splitter = BytestringSplitter((int, 2, {"byteorder": "big"}))
    tracker_class = FleetSensor

    invalid_metadata_message = "{} has invalid metadata.  The node's stake may have ended, or it is transitioning to a new interface. Ignoring."
    unknown_version_message = "{} purported to be of version {}, but we're only version {}.  Is there a new version of NuCypher?"
    really_unknown_version_message = "Unable to glean address from node that perhaps purported to be version {}.  We're only version {}."
    fleet_state_icon = ""

    class NotEnoughNodes(RuntimeError):
        pass

    class NotEnoughTeachers(NotEnoughNodes):
        crash_right_now = True

    class UnresponsiveTeacher(ConnectionError):
        pass

    class NotATeacher(ValueError):
        """
        Raised when a character cannot be properly utilized because
        it does not have the proper attributes for learning or verification.
        """

    class InvalidSignature(Exception):
        pass

    def __init__(self,
                 domains: set,
                 node_class: object = None,
                 network_middleware: RestMiddleware = None,
                 start_learning_now: bool = False,
                 learn_on_same_thread: bool = False,
                 known_nodes: tuple = None,
                 seed_nodes: Tuple[tuple] = None,
                 node_storage=None,
                 save_metadata: bool = False,
                 abort_on_learning_error: bool = False,
                 lonely: bool = False
                 ) -> None:

        self.log = Logger("learning-loop")  # type: Logger

        self.learning_deferred = Deferred()
        self.learning_domains = domains
        if not self.federated_only:
            default_middleware = self.__DEFAULT_MIDDLEWARE_CLASS(registry=self.registry)
        else:
            default_middleware = self.__DEFAULT_MIDDLEWARE_CLASS()
        self.network_middleware = network_middleware or default_middleware
        self.save_metadata = save_metadata
        self.start_learning_now = start_learning_now
        self.learn_on_same_thread = learn_on_same_thread

        self._abort_on_learning_error = abort_on_learning_error
        self._learning_listeners = defaultdict(list)
        self._node_ids_to_learn_about_immediately = set()

        self.__known_nodes = self.tracker_class()

        self.lonely = lonely
        self.done_seeding = False
        self._learning_deferred = None
        self._discovery_canceller = DiscoveryCanceller()

        if not node_storage:
            # Fallback storage backend
            node_storage = self.__DEFAULT_NODE_STORAGE(federated_only=self.federated_only)
        self.node_storage = node_storage
        if save_metadata and node_storage is NO_STORAGE_AVAILIBLE:
            raise ValueError("Cannot save nodes without a configured node storage")

        from nucypher.characters.lawful import Ursula
        self.node_class = node_class or Ursula
        self.node_class.set_cert_storage_function(
            node_storage.store_node_certificate)  # TODO: Fix this temporary workaround for on-disk cert storage.  #1481

        known_nodes = known_nodes or tuple()
        self.unresponsive_startup_nodes = list()  # TODO: Buckets - Attempt to use these again later  #567
        for node in known_nodes:
            try:
                self.remember_node(node, eager=True)
            except self.UnresponsiveTeacher:
                self.unresponsive_startup_nodes.append(node)

        self.teacher_nodes = deque()
        self._current_teacher_node = None  # type: Teacher
        # self._learning_task = task.LoopingCall(self.keep_learning_about_nodes)

        # Some debugging shit.  TODO: Maybe move this to a test patch?
        # Very slow, but provides useful info when trying to track down a stray Character.
        # Seems mostly useful for Bob or federated Ursulas, but perhaps useful for other Characters as well.

        import inspect, os
        frames = inspect.stack(3)
        self._learning_task = task.LoopingCall(self.keep_learning_about_nodes, learner=self, frames=frames)
        self._init_frames = frames
        from tests.conftest import global_mutable_where_everybody

        # Below is the variant where we iterate through frames.  If there's a race condition within a test itself, this will be more reliable.
        # for frame in frames:
        #     try:
        #         test_name = frame.frame.f_locals['request'].module
        #         break
        #     except KeyError:
        #         try:
        #             if frame.function.startswith("test"):
        #                 where = frame[0]
        #                 test_name = where
        #                 break
        #             else:
        #                 continue
        #         except AttributeError:
        #             continue
        # else:
        #     # Didn't find which test from which this object came.  Hmph.
        #     # It's possible that this is wrong, but it's better than nothing:
        #     test_name = os.environ["PYTEST_CURRENT_TEST"].split("::")[1]
        test_name = os.environ["PYTEST_CURRENT_TEST"]
        global_mutable_where_everybody[test_name].append(self)
        self._FOR_TEST = test_name
        ########################

        self._learning_round = 0  # type: int
        self._rounds_without_new_nodes = 0  # type: int
        self._seed_nodes = seed_nodes or []
        self.unresponsive_seed_nodes = set()

        if self.start_learning_now and not self.lonely:
            self.start_learning_loop(now=self.learn_on_same_thread)

    @property
    def known_nodes(self):
        return self.__known_nodes

    def load_seednodes(self, read_storage: bool = True, record_fleet_state=False):
        """
        Engage known nodes from storages and pre-fetch hardcoded seednode certificates for node learning.

        TODO: Dehydrate this with nucypher.utilities.seednodes.load_seednodes
        """
        if self.done_seeding:
            raise RuntimeError("Already finished seeding.  Why try again?  Is this a thread safety problem?")

        discovered = []

        if self.learning_domains:
            one_and_only_learning_domain = tuple(self.learning_domains)[
                0]  # TODO: Are we done with multiple domains?  2144
            canonical_sage_uris = self.network_middleware.TEACHER_NODES.get(one_and_only_learning_domain, ())

            for uri in canonical_sage_uris:
                try:
                    maybe_sage_node = self.node_class.from_teacher_uri(teacher_uri=uri,
                                                                       min_stake=0,  # TODO: Where to get this?
                                                                       federated_only=self.federated_only,
                                                                       network_middleware=self.network_middleware,
                                                                       registry=self.registry)
                except NodeSeemsToBeDown:
                    self.unresponsive_seed_nodes.add(uri)
                else:
                    if maybe_sage_node is UNKNOWN_VERSION:
                        continue
                    else:
                        new_node = self.remember_node(maybe_sage_node, record_fleet_state=False)
                        discovered.append(new_node)

        for seednode_metadata in self._seed_nodes:

            self.log.debug(
                "Seeding from: {}|{}:{}".format(seednode_metadata.checksum_address,
                                                seednode_metadata.rest_host,
                                                seednode_metadata.rest_port))

            seed_node = self.node_class.from_seednode_metadata(seednode_metadata=seednode_metadata,
                                                               network_middleware=self.network_middleware,
                                                               )
            if seed_node is False:
                self.unresponsive_seed_nodes.add(seednode_metadata)
            elif seed_node is UNKNOWN_VERSION:
                continue  # TODO: Bucket this?  We already emitted a warning.
            else:
                self.unresponsive_seed_nodes.discard(seednode_metadata)
                new_node = self.remember_node(seed_node, record_fleet_state=False)
                discovered.append(new_node)

        if not self.unresponsive_seed_nodes:
            self.log.info("Finished learning about all seednodes.")

        self.done_seeding = True

        if read_storage is True:
            nodes_restored_from_storage = self.read_nodes_from_storage()

        discovered.extend(nodes_restored_from_storage)

        if discovered and record_fleet_state:
            self.known_nodes.record_fleet_state()

        return discovered

    def read_nodes_from_storage(self) -> None:
        stored_nodes = self.node_storage.all(federated_only=self.federated_only)  # TODO: #466

        restored_from_disk = []

        for node in stored_nodes:
            restored_node = self.remember_node(node, record_fleet_state=False)  # TODO: Validity status 1866
            restored_from_disk.append(restored_node)

        return restored_from_disk

    def remember_node(self,
                      node,
                      force_verification_recheck=False,
                      record_fleet_state=True,
                      eager: bool = False):

        # UNPARSED
        # PARSED
        # METADATA_CHECKED
        # VERIFIED_CERT
        # VERIFIED_STAKE

        if node == self:  # No need to remember self.
            return False

        # First, determine if this is an outdated representation of an already known node.
        # TODO: #1032 or, since it's closed and will never re-opened, i am the :=
        with suppress(KeyError):
            already_known_node = self.known_nodes[node.checksum_address]
            if not node.timestamp > already_known_node.timestamp:
                self.log.debug("Skipping already known node {}".format(already_known_node))
                # This node is already known.  We can safely return.
                return False

        self.known_nodes[node.checksum_address] = node

        if self.save_metadata:
            self.node_storage.store_node_metadata(node=node)

        if eager:
            node.mature()
            stranger_certificate = node.certificate

            # Store node's certificate - It has been seen.
            certificate_filepath = self.node_storage.store_node_certificate(certificate=stranger_certificate)

            # In some cases (seed nodes or other temp stored certs),
            # this will update the filepath from the temp location to this one.
            node.certificate_filepath = certificate_filepath

            try:
                node.verify_node(force=force_verification_recheck,
                                 network_middleware_client=self.network_middleware.client,
                                 registry=self.registry)  # composed on character subclass, determines operating mode
            except SSLError:
                # TODO: Bucket this node as having bad TLS info - maybe it's an update that hasn't fully propagated?  567
                return False

            except NodeSeemsToBeDown:
                self.log.info("No Response while trying to verify node {}|{}".format(node.rest_interface, node))
                # TODO: Bucket this node as "ghost" or something: somebody else knows about it, but we can't get to it.  567
                return False

            except node.NotStaking:
                # TODO: Bucket this node as inactive, and potentially safe to forget.  567
                self.log.info(
                    f'Staker:Worker {node.checksum_address}:{node.worker_address} is not actively staking, skipping.')
                return False

            # TODO: What about InvalidNode?  (for that matter, any SuspiciousActivity)  1714, 567 too really

        listeners = self._learning_listeners.pop(node.checksum_address, tuple())

        for listener in listeners:
            listener.add(node.checksum_address)
        self._node_ids_to_learn_about_immediately.discard(node.checksum_address)

        if record_fleet_state:
            self.known_nodes.record_fleet_state()

        return node

    def start_learning_loop(self, now=False):
        if self._learning_task.running:
            return False
        elif now:
            self.log.info("Starting Learning Loop NOW.")
            self.learn_from_teacher_node()

            self.learning_deferred = self._learning_task.start(interval=self._SHORT_LEARNING_DELAY)
            self.learning_deferred.addErrback(self.handle_learning_errors)
            return self.learning_deferred
        else:
            self.log.info("Starting Learning Loop.")

            learner_deferred = self._learning_task.start(interval=self._SHORT_LEARNING_DELAY, now=now)  # TODO: now=now?  This block is always False, no?
            learner_deferred.addErrback(self.handle_learning_errors)

            self.learning_deferred = learner_deferred
            return self.learning_deferred

    def stop_learning_loop(self, reason=None):
        """
        Only for tests at this point.  Maybe some day for graceful shutdowns.
        """
        if self._learning_task.running:
            self._learning_task.stop()

        if self._learning_deferred is RELAX:
            assert False

        if self._learning_deferred is not None:
            # self._learning_deferred.cancel()  # TODO: The problem here is that this might already be called.
            self._discovery_canceller(self._learning_deferred)

        # self.learning_deferred.cancel()  # TODO: The problem here is that there's no way to get a canceller into the LoopingCall.

    def handle_learning_errors(self, failure, *args, **kwargs):
        _exception = failure.value
        crash_right_now = getattr(_exception, "crash_right_now", False)
        if self._abort_on_learning_error or crash_right_now:
            reactor.callFromThread(self._crash_gracefully, failure=failure)
            self.log.critical("Unhandled error during node learning.  Attempting graceful crash.")
        else:
            self.log.warn(f"Unhandled error during node learning: {failure.getTraceback()}")
            if not self._learning_task.running:
                self.start_learning_loop()  # TODO: Consider a single entry point for this with more elegant pause and unpause.  NRN

    def _crash_gracefully(self, failure=None):
        """
        A facility for crashing more gracefully in the event that an exception
        is unhandled in a different thread, especially inside a loop like the acumen loop, Alice's publication loop, or Bob's retrieval loop..
        """

        self._crashed = failure

        # TODO: Maybe patch this in tests too?
        from tests.conftest import global_mutable_where_everybody
        gmwe = global_mutable_where_everybody

        failure.raiseException()
        # TODO: We don't actually have checksum_address at this level - maybe only Characters can crash gracefully :-)  1711
        self.log.critical("{} crashed with {}".format(self.checksum_address, failure))


        pytest.fail()
        reactor.stop()

    def select_teacher_nodes(self):
        nodes_we_know_about = self.known_nodes.shuffled()

        if not nodes_we_know_about:
            raise self.NotEnoughTeachers("Need some nodes to start learning from.")

        self.teacher_nodes.extend(nodes_we_know_about)

    def cycle_teacher_node(self):
        if not self.teacher_nodes:
            self.select_teacher_nodes()
        try:
            self._current_teacher_node = self.teacher_nodes.pop()
        except IndexError:
            error = "Not enough nodes to select a good teacher, Check your network connection then node configuration"
            raise self.NotEnoughTeachers(error)
        self.log.info("Cycled teachers; New teacher is {}".format(self._current_teacher_node))

    def current_teacher_node(self, cycle=False):
        if cycle:
            self.cycle_teacher_node()

        if not self._current_teacher_node:
            self.cycle_teacher_node()

        teacher = self._current_teacher_node

        return teacher

    def learn_about_nodes_now(self, force=False):
        if self._learning_task.running:
            self._learning_task.reset()
            self._learning_task()
        elif not force:
            self.log.warn(
                "Learning loop isn't started; can't learn about nodes now.  You can override this with force=True.")
        elif force:
            # TODO: What if this has been stopped?
            self.log.info("Learning loop wasn't started; forcing start now.")
            self._learning_task.start(self._SHORT_LEARNING_DELAY, now=True)

    def keep_learning_about_nodes(self, learner=None, frames=None):
        """
        Continually learn about new nodes.

        learner is for debugging and logging only.
        """
        self.log.info("WAAAAAAMP")

        import datetime

        self.log.debug(f"+++++++++++{self} deferring learning cycle at {datetime.datetime.now()}")

        # while self._learning_deferred is not None:
        #     print(f"^^^^^^^^^{self} waiting at {datetime.datetime.now()}")
        #     time.sleep(.1)

        # TODO: Allow the user to set eagerness?  1712
        # TODO: Also, if we do allow eager, don't even defer; block right here.

        self._learning_deferred = Deferred(canceller=self._discovery_canceller)  # TODO: No longer relevant.

        def _discover_or_abort(_first_result):
            self.log.debug(f"========={self} learning at {datetime.datetime.now()}")
            result = self.learn_from_teacher_node(eager=False, canceller=self._discovery_canceller)
            self.log.debug(f"///////////{self} finished learning at {datetime.datetime.now()}")
            return result

        self._learning_deferred.addCallback(_discover_or_abort)
        self._learning_deferred.addErrback(self.handle_learning_errors)

        # def clear_learning_deferred(result_of_last_learning_cycle):
        #     # TODO: This is an interesting opportunity to add throttling and / or check against a canonical fleet state.  #1712  #1000
        #     print(f"Clearing {self} at {datetime.datetime.now()}")
        #     self._learning_deferred = None
        #
        # self._learning_deferred.addCallback(clear_learning_deferred)

        # Instead of None, we might want to pass something useful about the context.
        # Alternately, it might be nice for learn_from_teacher_node to (some or all of the time) return a Deferred.
        reactor.callInThread(self._learning_deferred.callback, None)
        return self._learning_deferred

    def learn_about_specific_nodes(self, addresses: Iterable):
        if len(addresses) > 0:
            self._node_ids_to_learn_about_immediately.update(addresses)  # hmmmm
            self.learn_about_nodes_now()

    # TODO: Dehydrate these next two methods.  NRN

    def block_until_number_of_known_nodes_is(self,
                                             number_of_nodes_to_know: int,
                                             timeout: int = 10,
                                             learn_on_this_thread: bool = False,
                                             eager: bool = False):
        start = maya.now()
        starting_round = self._learning_round

        # if not learn_on_this_thread and self._learning_task.running:
        #     # Get a head start by firing the looping call now.  If it's very fast, maybe we'll have enough nodes on the first iteration.
        #     self._learning_task()

        while True:
            rounds_undertaken = self._learning_round - starting_round
            if len(self.known_nodes) >= number_of_nodes_to_know:
                if rounds_undertaken:
                    self.log.info("Learned about enough nodes after {} rounds.".format(rounds_undertaken))
                return True

            if not self._learning_task.running:
                self.log.warn("Blocking to learn about nodes, but learning loop isn't running.")
            if learn_on_this_thread:
                try:
                    self.learn_from_teacher_node(eager=eager)
                except (requests.exceptions.ReadTimeout, requests.exceptions.ConnectTimeout):
                    # TODO: Even this "same thread" logic can be done off the main thread.  NRN
                    self.log.warn("Teacher was unreachable.  No good way to handle this on the main thread.")

            # The rest of the fucking owl
            round_finish = maya.now()
            elapsed = (round_finish - start).seconds
            if elapsed > timeout:
                if len(self.known_nodes) >= number_of_nodes_to_know:  # Last chance!
                    continue
                if not self._learning_task.running:
                    raise RuntimeError("Learning loop is not running.  Start it with start_learning().")
                elif not reactor.running and not learn_on_this_thread:
                    raise RuntimeError(
                        f"The reactor isn't running, but you're trying to use it for discovery.  You need to start the Reactor in order to use {self} this way.")
                else:
                    raise self.NotEnoughNodes("After {} seconds and {} rounds, didn't find {} nodes".format(
                        timeout, rounds_undertaken, number_of_nodes_to_know))
            else:
                time.sleep(.1)

    def block_until_specific_nodes_are_known(self,
                                             addresses: Set,
                                             timeout=LEARNING_TIMEOUT,
                                             allow_missing=0,
                                             learn_on_this_thread=False):
        start = maya.now()
        starting_round = self._learning_round

        # if not learn_on_this_thread:
        #     # Get a head start by firing the looping call now.  If it's very fast, maybe we'll have enough nodes on the first iteration.
        #     # if self._learning_task.running:
        #     #     self._learning_task()

        while True:
            if self._crashed:
                return self._crashed
            rounds_undertaken = self._learning_round - starting_round
            if addresses.issubset(self.known_nodes.addresses()):
                if rounds_undertaken:
                    self.log.info("Learned about all nodes after {} rounds.".format(rounds_undertaken))
                return True

            if learn_on_this_thread:
                self.learn_from_teacher_node(eager=True)
            elif not self._learning_task.running:
                raise RuntimeError(
                    "Tried to block while discovering nodes on another thread, but the learning task isn't running.")

            if (maya.now() - start).seconds > timeout:

                still_unknown = addresses.difference(self.known_nodes.addresses())

                if len(still_unknown) <= allow_missing:
                    return False
                else:
                    raise self.NotEnoughTeachers(
                        "After {} seconds and {} rounds, didn't find these {} nodes: {}".format(
                            timeout, rounds_undertaken, len(still_unknown), still_unknown))
            else:
                time.sleep(.1)

    def _adjust_learning(self, node_list):
        """
        Takes a list of new nodes, adjusts learning accordingly.

        Currently, simply slows down learning loop when no new nodes have been discovered in a while.
        TODO: Do other important things - scrub, bucket, etc.  567
        """
        if node_list:
            self._rounds_without_new_nodes = 0
            self._learning_task.interval = self._SHORT_LEARNING_DELAY
        else:
            self._rounds_without_new_nodes += 1
            if self._rounds_without_new_nodes > self._ROUNDS_WITHOUT_NODES_AFTER_WHICH_TO_SLOW_DOWN:
                self.log.info("After {} rounds with no new nodes, it's time to slow down to {} seconds.".format(
                    self._ROUNDS_WITHOUT_NODES_AFTER_WHICH_TO_SLOW_DOWN,
                    self._LONG_LEARNING_DELAY))
                self._learning_task.interval = self._LONG_LEARNING_DELAY

    def _push_certain_newly_discovered_nodes_here(self, queue_to_push, node_addresses):
        """
        If any node_addresses are discovered, push them to queue_to_push.
        """
        for node_address in node_addresses:
            self.log.info("Adding listener for {}".format(node_address))
            self._learning_listeners[node_address].append(queue_to_push)

    def network_bootstrap(self, node_list: list) -> None:
        for node_addr, port in node_list:
            new_nodes = self.learn_about_nodes_now(node_addr, port)
            self.__known_nodes.update(new_nodes)

    def get_nodes_by_ids(self, node_ids):
        for node_id in node_ids:
            try:
                # Scenario 1: We already know about this node.
                return self.__known_nodes[node_id]
            except KeyError:
                raise NotImplementedError
        # Scenario 2: We don't know about this node, but a nearby node does.
        # TODO: Build a concurrent pool of lookups here.  NRN

        # Scenario 3: We don't know about this node, and neither does our friend.

    def write_node_metadata(self, node, serializer=bytes) -> str:
        return self.node_storage.store_node_metadata(node=node)

    def verify_from(self,
                    stranger: 'Teacher',
                    message_kit: Union[UmbralMessageKit, bytes],
                    signature: Signature):
        #
        # Optional Sanity Check
        #

        # In the spirit of duck-typing, we want to accept a message kit object, or bytes
        # If the higher-order object MessageKit is passed, we can perform an additional
        # eager sanity check before performing decryption.

        with contextlib.suppress(AttributeError):
            sender_verifying_key = stranger.stamp.as_umbral_pubkey()
            if message_kit.sender_verifying_key:
                if not message_kit.sender_verifying_key == sender_verifying_key:
                    raise ValueError("This MessageKit doesn't appear to have come from {}".format(stranger))
        message = bytes(message_kit)

        #
        # Verify Signature
        #

        if signature:
            is_valid = signature.verify(message, sender_verifying_key)
            if not is_valid:
                raise self.InvalidSignature("Signature for message isn't valid: {}".format(signature))
        else:
            raise self.InvalidSignature("No signature provided -- signature presumed invalid.")

    def learn_from_teacher_node(self, eager=False, canceller=None):
        """
        Sends a request to node_url to find out about known nodes.

        TODO: Does this (and related methods) belong on FleetSensor for portability?

        TODO: A lot of other code can be simplified if this is converted to async def.  That's a project, though.
        """
        remembered = []

        if not self.done_seeding:
            try:
                remembered_seednodes = self.load_seednodes(record_fleet_state=False)
            except Exception as e:
                # Even if we aren't aborting on learning errors, we want this to crash the process pronto.
                e.crash_right_now = True
                raise
            else:
                remembered.extend(remembered_seednodes)

        self._learning_round += 1

        current_teacher = self.current_teacher_node()  # Will raise if there's no available teacher.

        if Teacher in self.__class__.__bases__:
            announce_nodes = [self]
        else:
            announce_nodes = None

        unresponsive_nodes = set()

        #
        # Request
        #
        if canceller and canceller.stop_now:
            return RELAX

        try:
            response = self.network_middleware.get_nodes_via_rest(node=current_teacher,
                                                                  nodes_i_need=self._node_ids_to_learn_about_immediately,
                                                                  announce_nodes=announce_nodes,
                                                                  fleet_checksum=self.known_nodes.checksum)
        except RuntimeError as e:
            if canceller and canceller.stop_now:
                # Race condition that seems limited to tests.
                # TODO: Sort this out.
                return RELAX
        except NodeSeemsToBeDown as e:
            unresponsive_nodes.add(current_teacher)
            self.log.info("Bad Response from teacher: {}:{}.".format(current_teacher, e))
            return
        except current_teacher.InvalidNode as e:
            # Ugh.  The teacher is invalid.  Rough.
            # TODO: Bucket separately and report.
            unresponsive_nodes.add(current_teacher)
            self.log.info("Teacher is invalid: {}:{}.".format(current_teacher, e))
            return

        finally:
            # Is cycling happening in the right order?
            self.cycle_teacher_node()

        # Before we parse the response, let's handle some edge cases.
        if response.status_code == 204:
            # In this case, this node knows about no other nodes.  Hopefully we've taught it something.
            if response.content == b"":
                return NO_KNOWN_NODES
            # In the other case - where the status code is 204 but the repsonse isn't blank - we'll keep parsing.
            # It's possible that our fleet states match, and we'll check for that later.

        elif response.status_code != 200:
            self.log.info("Bad response from teacher {}: {} - {}".format(current_teacher, response, response.content))
            return

        if not set(self.learning_domains).intersection(set(current_teacher.serving_domains)):
            teacher_domains = ",".join(current_teacher.serving_domains)
            learner_domains = ",".join(self.learning_domains)
            self.log.debug(
                f"{current_teacher} is serving {teacher_domains}, but we are learning {learner_domains}")
            return  # This node is not serving any of our domains.

        #
        # Deserialize
        #
        try:
            signature, node_payload = signature_splitter(response.content, return_remainder=True)
        except BytestringSplittingError:
            self.log.warn("No signature prepended to Teacher {} payload: {}".format(current_teacher, response.content))
            return

        try:
            self.verify_from(current_teacher, node_payload, signature=signature)
        except Learner.InvalidSignature:  # TODO: Ensure wev've got the right InvalidSignature exception here
            self.suspicious_activities_witnessed['vladimirs'].append(('Node payload improperly signed', node_payload, signature))
            self.log.warn(f"Invalid signature ({signature}) received from teacher {current_teacher} for payload {node_payload}")

        # End edge case handling.
        payload = FleetSensor.snapshot_splitter(node_payload, return_remainder=True)
        fleet_state_checksum_bytes, fleet_state_updated_bytes, node_payload = payload

        current_teacher.last_seen = maya.now()
        # TODO: This is weird - let's get a stranger FleetState going.  NRN
        checksum = fleet_state_checksum_bytes.hex()

        if constant_or_bytes(node_payload) is FLEET_STATES_MATCH:
            current_teacher.update_snapshot(checksum=checksum,
                                            updated=maya.MayaDT(
                                                int.from_bytes(fleet_state_updated_bytes, byteorder="big")),
                                            number_of_known_nodes=len(self.known_nodes))
            return FLEET_STATES_MATCH

        # Note: There was previously a version check here, but that required iterating through node bytestrings twice,
        # so it has been removed.  When we create a new Ursula bytestring version, let's put the check
        # somewhere more performant, like mature() or verify_node().

        sprouts = self.node_class.batch_from_bytes(node_payload)

        for sprout in sprouts:
            fail_fast = True  # TODO  NRN
            try:
                node_or_false = self.remember_node(sprout,
                                                   record_fleet_state=False,
                                                   # Do we want both of these to be decided by `eager`?
                                                   eager=eager)
                if node_or_false is not False:
                    remembered.append(node_or_false)

                #
                # Report Failure
                #

            except NodeSeemsToBeDown:
                self.log.info(f"Verification Failed - "
                              f"Cannot establish connection to {sprout}.")

            # TODO: This whole section is weird; sprouts down have any of these things.
            except sprout.StampNotSigned:
                self.log.warn(f'Verification Failed - '
                              f'{sprout} stamp is unsigned.')

            except sprout.NotStaking:
                self.log.warn(f'Verification Failed - '
                              f'{sprout} has no active stakes in the current period '
                              f'({self.staking_agent.get_current_period()}')

            except sprout.InvalidWorkerSignature:
                self.log.warn(f'Verification Failed - '
                              f'{sprout} has an invalid wallet signature for {sprout.decentralized_identity_evidence}')

            except sprout.UnbondedWorker:
                self.log.warn(f'Verification Failed - '
                              f'{sprout} is not bonded to a Staker.')

            # TODO: Handle invalid sprouts
            # except sprout.Invalidsprout:
            #     self.log.warn(sprout.invalid_metadata_message.format(sprout))

            except sprout.SuspiciousActivity:
                message = f"Suspicious Activity: Discovered sprout with bad signature: {sprout}." \
                          f"Propagated by: {current_teacher}"
                self.log.warn(message)

        # Is cycling happening in the right order?
        current_teacher.update_snapshot(checksum=checksum,
                                        updated=maya.MayaDT(int.from_bytes(fleet_state_updated_bytes, byteorder="big")),
                                        number_of_known_nodes=len(sprouts))

        ###################

        learning_round_log_message = "Learning round {}.  Teacher: {} knew about {} nodes, {} were new."
        self.log.info(learning_round_log_message.format(self._learning_round,
                                                        current_teacher,
                                                        len(sprouts),
                                                        len(remembered)))
        if remembered:
            self.known_nodes.record_fleet_state()
        return sprouts


class Teacher:
    TEACHER_VERSION = LEARNING_LOOP_VERSION
    _interface_info_splitter = (int, 4, {'byteorder': 'big'})
    log = Logger("teacher")
    synchronous_query_timeout = 20  # How long to wait during REST endpoints for blockchain queries to resolve
    __DEFAULT_MIN_SEED_STAKE = 0

    def __init__(self,
                 domains: Set,
                 certificate: Certificate,
                 certificate_filepath: str,
                 interface_signature=NOT_SIGNED.bool_value(False),
                 timestamp=NOT_SIGNED,
                 decentralized_identity_evidence=NOT_SIGNED,
                 ) -> None:

        #
        # Fleet
        #

        self.serving_domains = domains
        self.fleet_state_checksum = None
        self.fleet_state_updated = None
        self.last_seen = NEVER_SEEN("No Connection to Node")

        self.fleet_state_icon = UNKNOWN_FLEET_STATE
        self.fleet_state_nickname = UNKNOWN_FLEET_STATE
        self.fleet_state_nickname_metadata = UNKNOWN_FLEET_STATE

        #
        # Identity
        #

        self._timestamp = timestamp
        self.certificate = certificate
        self.certificate_filepath = certificate_filepath
        self.__interface_signature = interface_signature
        self.__decentralized_identity_evidence = constant_or_bytes(decentralized_identity_evidence)

        # Assume unverified
        self.verified_stamp = False
        self.verified_worker = False
        self.verified_interface = False
        self.verified_node = False
        self.__worker_address = None

    class InvalidNode(SuspiciousActivity):
        """Raised when a node has an invalid characteristic - stamp, interface, or address."""

    class InvalidStamp(InvalidNode):
        """Base exception class for invalid character stamps"""

    class StampNotSigned(InvalidStamp):
        """Raised when a node does not have a stamp signature when one is required for verification"""

    class InvalidWorkerSignature(InvalidStamp):
        """Raised when a stamp fails signature verification or recovers an unexpected worker address"""

    class NotStaking(InvalidStamp):
        """Raised when a node fails verification because it is not currently staking"""

    class UnbondedWorker(InvalidNode):
        """Raised when a node fails verification because it is not bonded to a Staker"""

    class WrongMode(TypeError):
        """Raised when a Character tries to use another Character as decentralized when the latter is federated_only."""

    class IsFromTheFuture(TypeError):
        """Raised when deserializing a Character from a future version."""

    @classmethod
    def set_cert_storage_function(cls, node_storage_function):
        cls._cert_store_function = node_storage_function

    def mature(self, *args, **kwargs):
        """
        This is the most mature form, so we do nothing.
        """
        return self

    @classmethod
    def set_federated_mode(cls, federated_only: bool):
        cls._federated_only_instances = federated_only

    @classmethod
    def from_tls_hosting_power(cls, tls_hosting_power: TLSHostingPower, *args, **kwargs) -> 'Teacher':
        certificate_filepath = tls_hosting_power.keypair.certificate_filepath
        certificate = tls_hosting_power.keypair.certificate
        return cls(certificate=certificate, certificate_filepath=certificate_filepath, *args, **kwargs)

    #
    # Known Nodes
    #

    def seed_node_metadata(self, as_teacher_uri=False) -> SeednodeMetadata:
        if as_teacher_uri:
            teacher_uri = f'{self.checksum_address}@{self.rest_server.rest_interface.host}:{self.rest_server.rest_interface.port}'
            return teacher_uri
        return SeednodeMetadata(
            self.checksum_address,
            self.rest_server.rest_interface.host,
            self.rest_server.rest_interface.port
        )

    def sorted_nodes(self):
        nodes_to_consider = list(self.known_nodes.values()) + [self]
        return sorted(nodes_to_consider, key=lambda n: n.checksum_address)

    def bytestring_of_known_nodes(self):
        payload = self.known_nodes.snapshot()
        ursulas_as_vbytes = (VariableLengthBytestring(n) for n in self.known_nodes)
        ursulas_as_bytes = bytes().join(bytes(u) for u in ursulas_as_vbytes)
        ursulas_as_bytes += VariableLengthBytestring(bytes(self))

        payload += ursulas_as_bytes
        return payload

    def update_snapshot(self, checksum, updated, number_of_known_nodes):
        """
        TODO: We update the simple snapshot here, but of course if we're dealing
              with an instance that is also a Learner, it has
              its own notion of its FleetState, so we probably
              need a reckoning of sorts here to manage that.  In time.  NRN

        :param checksum:
        :param updated:
        :param number_of_known_nodes:
        :return:
        """
        self.fleet_state_nickname, self.fleet_state_nickname_metadata = nickname_from_seed(checksum, number_of_pairs=1)
        self.fleet_state_checksum = checksum
        self.fleet_state_updated = updated
        self.fleet_state_icon = icon_from_checksum(self.fleet_state_checksum,
                                                   nickname_metadata=self.fleet_state_nickname_metadata,
                                                   number_of_nodes=number_of_known_nodes)

    #
    # Stamp
    #

    def _stamp_has_valid_signature_by_worker(self) -> bool:
        """
        Off-chain Signature Verification of stamp signature by Worker's ETH account.
        Note that this only "certifies" the stamp with the worker's account,
        so it can be seen like a self certification. For complete assurance,
        it's necessary to validate on-chain the Staker-Worker relation.
        """
        if self.__decentralized_identity_evidence is NOT_SIGNED:
            return False
        signature_is_valid = verify_eip_191(message=bytes(self.stamp),
                                            signature=self.__decentralized_identity_evidence,
                                            address=self.worker_address)
        return signature_is_valid

    def _worker_is_bonded_to_staker(self, registry: BaseContractRegistry) -> bool:
        """
        This method assumes the stamp's signature is valid and accurate.
        As a follow-up, this checks that the worker is bonded to a staker, but it may be
        the case that the "staker" isn't "staking" (e.g., all her tokens have been slashed).
        """
        # Lazy agent get or create
        staking_agent = ContractAgency.get_agent(StakingEscrowAgent, registry=registry)

        staker_address = staking_agent.get_staker_from_worker(worker_address=self.worker_address)
        if staker_address == NULL_ADDRESS:
            raise self.UnbondedWorker(f"Worker {self.worker_address} is not bonded")
        return staker_address == self.checksum_address

    def _staker_is_really_staking(self, registry: BaseContractRegistry) -> bool:
        """
        This method assumes the stamp's signature is valid and accurate.
        As a follow-up, this checks that the staker is, indeed, staking.
        """
        # Lazy agent get or create
        staking_agent = ContractAgency.get_agent(StakingEscrowAgent, registry=registry)  # type: StakingEscrowAgent

        try:
            economics = EconomicsFactory.get_economics(registry=registry)
        except Exception:
            raise  # TODO: Get StandardEconomics  NRN

        min_stake = economics.minimum_allowed_locked

        stake_current_period = staking_agent.get_locked_tokens(staker_address=self.checksum_address, periods=0)
        stake_next_period = staking_agent.get_locked_tokens(staker_address=self.checksum_address, periods=1)
        is_staking = max(stake_current_period, stake_next_period) >= min_stake
        return is_staking

    def validate_worker(self, registry: BaseContractRegistry = None) -> None:

        # Federated
        if self.federated_only:
            message = "This node cannot be verified in this manner, " \
                      "but is OK to use in federated mode if you " \
                      "have reason to believe it is trustworthy."
            raise self.WrongMode(message)

        # Decentralized
        else:
            if self.__decentralized_identity_evidence is NOT_SIGNED:
                raise self.StampNotSigned

            # Off-chain signature verification
            if not self._stamp_has_valid_signature_by_worker():
                message = f"Invalid signature {self.__decentralized_identity_evidence.hex()} " \
                          f"from worker {self.worker_address} for stamp {bytes(self.stamp).hex()} "
                raise self.InvalidWorkerSignature(message)

            # On-chain staking check, if registry is present
            if registry:
                if not self._worker_is_bonded_to_staker(registry=registry):  # <-- Blockchain CALL
                    message = f"Worker {self.worker_address} is not bonded to staker {self.checksum_address}"
                    self.log.debug(message)
                    raise self.UnbondedWorker(message)

                if self._staker_is_really_staking(registry=registry):  # <-- Blockchain CALL
                    self.verified_worker = True
                else:
                    raise self.NotStaking(f"Staker {self.checksum_address} is not staking")

            self.verified_stamp = True

    def validate_metadata(self, registry: BaseContractRegistry = None):

        # Verify the interface signature
        if not self.verified_interface:
            self.validate_interface()

        # Verify the identity evidence
        if self.verified_stamp:
            return

        # Offline check of valid stamp signature by worker
        try:
            self.validate_worker(registry=registry)
        except self.WrongMode:
            if bool(registry):
                raise

    def verify_node(self,
                    network_middleware_client,
                    registry: BaseContractRegistry = None,
                    certificate_filepath: str = None,
                    force: bool = False
                    ) -> bool:
        """
        Three things happening here:

        * Verify that the stamp matches the address (raises InvalidNode is it's not valid,
          or WrongMode if it's a federated mode and being verified as a decentralized node)

        * Verify the interface signature (raises InvalidNode if not valid)

        * Connect to the node, make sure that it's up, and that the signature and address we
          checked are the same ones this node is using now. (raises InvalidNode if not valid;
          also emits a specific warning depending on which check failed).

        """

        if force:
            self.verified_interface = False
            self.verified_node = False
            self.verified_stamp = False
            self.verified_worker = False

        if self.verified_node:
            return True

        if not registry and not self.federated_only:  # TODO: # 466
            self.log.debug("No registry provided for decentralized stranger node verification - "
                           "on-chain Staking verification will not be performed.")

        # This is both the stamp's client signature and interface metadata check; May raise InvalidNode
        try:
            self.validate_metadata(registry=registry)
        except self.UnbondedWorker:
            self.verified_node = False
            return False

        # The node's metadata is valid; let's be sure the interface is in order.
        if not certificate_filepath:
            if self.certificate_filepath is CERTIFICATE_NOT_SAVED:
                self.certificate_filepath = self._cert_store_function(self.certificate)
            certificate_filepath = self.certificate_filepath

        response_data = network_middleware_client.node_information(host=self.rest_interface.host,
                                                                   port=self.rest_interface.port,
                                                                   certificate_filepath=certificate_filepath)

        version, node_bytes = self.version_splitter(response_data, return_remainder=True)

        sprout = self.internal_splitter(node_bytes, partial=True)

        verifying_keys_match = sprout.verifying_key == self.public_keys(SigningPower)
        encrypting_keys_match = sprout.encrypting_key == self.public_keys(DecryptingPower)
        addresses_match = sprout.public_address == self.canonical_public_address
        evidence_matches = sprout.decentralized_identity_evidence == self.__decentralized_identity_evidence

        if not all((encrypting_keys_match, verifying_keys_match, addresses_match, evidence_matches)):
            # Failure
            if not addresses_match:
                message = "Wallet address swapped out.  It appears that someone is trying to defraud this node."
            elif not verifying_keys_match:
                message = "Verifying key swapped out.  It appears that someone is impersonating this node."
            else:
                message = "Wrong cryptographic material for this node - something fishy going on."
            # TODO: #355 - Optional reporting.
            raise self.InvalidNode(message)
        else:
            # Success
            self.verified_node = True

    @property
    def decentralized_identity_evidence(self):
        return self.__decentralized_identity_evidence

    @property
    def worker_address(self):
        if not self.__worker_address and not self.federated_only:
            if self.decentralized_identity_evidence is NOT_SIGNED:
                raise self.StampNotSigned  # TODO: Find a better exception  NRN
            self.__worker_address = recover_address_eip_191(message=bytes(self.stamp),
                                                            signature=self.decentralized_identity_evidence)
        return self.__worker_address

    def substantiate_stamp(self):
        transacting_power = self._crypto_power.power_ups(TransactingPower)
        signature = transacting_power.sign_message(message=bytes(self.stamp))
        self.__decentralized_identity_evidence = signature
        self.__worker_address = transacting_power.account

    #
    # Interface
    #

    def validate_interface(self) -> bool:
        """
        Checks that the interface info is valid for this node's canonical address.
        """
        interface_info_message = self._signable_interface_info_message()  # Contains canonical address.
        message = self.timestamp_bytes() + interface_info_message
        interface_is_valid = self._interface_signature.verify(message, self.public_keys(SigningPower))
        self.verified_interface = interface_is_valid
        if interface_is_valid:
            return True
        else:
            raise self.InvalidNode("Interface is not valid")

    def _signable_interface_info_message(self):
        message = self.canonical_public_address + self.rest_interface
        return message

    def _sign_and_date_interface_info(self):
        message = self._signable_interface_info_message()
        self._timestamp = maya.now()
        self.__interface_signature = self.stamp(self.timestamp_bytes() + message)

    @property
    def _interface_signature(self):
        if not self.__interface_signature:
            try:
                self._sign_and_date_interface_info()
            except NoSigningPower:
                raise NoSigningPower("This Ursula is a stranger and cannot be used to verify.")
        return self.__interface_signature

    @property
    def timestamp(self):
        if not self._timestamp:
            try:
                self._sign_and_date_interface_info()
            except NoSigningPower:
                raise NoSigningPower("This Node is a Stranger; you didn't init with a timestamp, so you can't verify.")
        return self._timestamp

    def timestamp_bytes(self):
        return self.timestamp.epoch.to_bytes(4, 'big')

    #
    # Nicknames and Metadata
    #

    @property
    def nickname_icon(self):
        return '{} {}'.format(self.nickname_metadata[0][1], self.nickname_metadata[1][1])

    def nickname_icon_html(self):
        icon_template = """
        <div class="nucypher-nickname-icon" style="border-top-color:{first_color}; border-left-color:{first_color}; border-bottom-color:{second_color}; border-right-color:{second_color};">
        <span class="small">{known_node_class} v{version}</span>
        <div class="symbols">
            <span class="single-symbol" style="color: {first_color}">{first_symbol}&#xFE0E;</span>
            <span class="single-symbol" style="color: {second_color}">{second_symbol}&#xFE0E;</span>
        </div>
        <br/>
        <span class="small-address">{address_first6}</span>
        </div>
        """.replace("  ", "").replace('\n', "")
        return icon_template.format(**self.nickname_icon_details)

    def nickname_icon_details(self):
        return dict(
            node_class=self.__class__.__name__,
            version=self.TEACHER_VERSION,
            first_color=self.nickname_metadata[0][0]['hex'],  # TODO: These index lookups are awful.  NRN
            first_symbol=self.nickname_metadata[0][1],
            second_color=self.nickname_metadata[1][0]['hex'],
            second_symbol=self.nickname_metadata[1][1],
            address_first6=self.checksum_address[2:8]
        )

    def known_nodes_details(self) -> dict:
        abridged_nodes = {}
        for checksum_address, node in self.known_nodes._nodes.items():
            abridged_nodes[checksum_address] = self.node_details(node=node)
        return abridged_nodes

    @staticmethod
    def node_details(node):
        """Stranger-Safe Details"""
        node.mature()

        try:
            last_seen = node.last_seen.iso8601()
        except AttributeError:
            last_seen = str(node.last_seen)  # In case it's the constant NEVER_SEEN

        fleet_icon = node.fleet_state_nickname_metadata
        if fleet_icon is UNKNOWN_FLEET_STATE:
            fleet_icon = "?"  # TODO  NRN, MN
        else:
            fleet_icon = fleet_icon[0][1]

        payload = {"icon_details": node.nickname_icon_details(),
                   "rest_url": node.rest_url(),
                   "nickname": node.nickname,
                   "worker_address": node.worker_address,
                   "staker_address": node.checksum_address,
                   "timestamp": node.timestamp.iso8601(),
                   "last_seen": last_seen,
                   "fleet_state": node.fleet_state_checksum or 'unknown',
                   "fleet_state_icon": fleet_icon,
                   'version': nucypher.__version__}
        return payload

    def abridged_node_details(self) -> dict:
        """Self-Reporting"""
        payload = self.node_details(node=self)
        states = self.known_nodes.abridged_states_dict()
        known = self.known_nodes_details()
        payload.update({'states': states, 'known_nodes': known})
        if not self.federated_only:
            payload.update({
                "balances": dict(eth=float(self.eth_balance), nu=float(self.token_balance.to_tokens())),
                "missing_commitments": self.missing_commitments,
                "last_committed_period": self.last_committed_period})
        return payload<|MERGE_RESOLUTION|>--- conflicted
+++ resolved
@@ -16,66 +16,30 @@
 """
 
 import contextlib
-<<<<<<< HEAD
-import inspect
 import time
-from collections import defaultdict
-from collections import deque
+from collections import defaultdict, deque
 from contextlib import suppress
 from queue import Queue
+from typing import Iterable
 from typing import Set, Tuple, Union
-=======
-from collections import OrderedDict, defaultdict, deque, namedtuple
-from contextlib import suppress
-from typing import Set, Tuple, Union, Iterable
->>>>>>> b1b3c933
 
 import maya
-<<<<<<< HEAD
 import pytest
 import requests
-from cryptography.exceptions import InvalidSignature
 from cryptography.x509 import Certificate
 from eth_utils import to_checksum_address
 from requests.exceptions import SSLError
 from twisted.internet import reactor, task
 from twisted.internet.defer import Deferred
 from twisted.logger import Logger
-from typing import Set, Tuple, Union
-=======
-import random
-import requests
-import time
-from bytestring_splitter import (
-    BytestringSplitter,
-    BytestringSplittingError,
-    PartiallyKwargifiedBytes,
-    VariableLengthBytestring
-)
-from constant_sorrow import constant_or_bytes
-from constant_sorrow.constants import (
-    CERTIFICATE_NOT_SAVED,
-    FLEET_STATES_MATCH,
-    NEVER_SEEN,
-    NOT_SIGNED,
-    NO_KNOWN_NODES,
-    NO_STORAGE_AVAILIBLE,
-    UNKNOWN_FLEET_STATE
-)
-from cryptography.x509 import Certificate
-from eth_utils import to_checksum_address
-from requests.exceptions import SSLError
-from twisted.internet import defer, reactor, task
-from twisted.internet.threads import deferToThread
-from umbral.signing import Signature
->>>>>>> b1b3c933
 
 import nucypher
 from bytestring_splitter import BytestringSplitter, BytestringSplittingError, PartiallyKwargifiedBytes, \
     VariableLengthBytestring
 from constant_sorrow import constant_or_bytes
 from constant_sorrow.constants import (CERTIFICATE_NOT_SAVED, FLEET_STATES_MATCH, NEVER_SEEN, NOT_SIGNED,
-                                       NO_KNOWN_NODES, NO_STORAGE_AVAILIBLE, UNKNOWN_FLEET_STATE, UNKNOWN_VERSION, RELAX)
+                                       NO_KNOWN_NODES, NO_STORAGE_AVAILIBLE, UNKNOWN_FLEET_STATE, UNKNOWN_VERSION,
+                                       RELAX)
 from nucypher.acumen.nicknames import nickname_from_seed
 from nucypher.acumen.perception import FleetSensor, icon_from_checksum
 from nucypher.blockchain.economics import EconomicsFactory
@@ -93,9 +57,8 @@
 from nucypher.network.middleware import RestMiddleware
 from nucypher.network.protocols import SuspiciousActivity
 from nucypher.network.server import TLSHostingPower
+from nucypher.utilities.logging import Logger
 from umbral.signing import Signature
-from nucypher.utilities.logging import Logger
-
 
 
 class NodeSprout(PartiallyKwargifiedBytes):
@@ -497,7 +460,8 @@
         else:
             self.log.info("Starting Learning Loop.")
 
-            learner_deferred = self._learning_task.start(interval=self._SHORT_LEARNING_DELAY, now=now)  # TODO: now=now?  This block is always False, no?
+            learner_deferred = self._learning_task.start(interval=self._SHORT_LEARNING_DELAY,
+                                                         now=now)  # TODO: now=now?  This block is always False, no?
             learner_deferred.addErrback(self.handle_learning_errors)
 
             self.learning_deferred = learner_deferred
@@ -545,7 +509,6 @@
         failure.raiseException()
         # TODO: We don't actually have checksum_address at this level - maybe only Characters can crash gracefully :-)  1711
         self.log.critical("{} crashed with {}".format(self.checksum_address, failure))
-
 
         pytest.fail()
         reactor.stop()
@@ -895,8 +858,10 @@
         try:
             self.verify_from(current_teacher, node_payload, signature=signature)
         except Learner.InvalidSignature:  # TODO: Ensure wev've got the right InvalidSignature exception here
-            self.suspicious_activities_witnessed['vladimirs'].append(('Node payload improperly signed', node_payload, signature))
-            self.log.warn(f"Invalid signature ({signature}) received from teacher {current_teacher} for payload {node_payload}")
+            self.suspicious_activities_witnessed['vladimirs'].append(
+                ('Node payload improperly signed', node_payload, signature))
+            self.log.warn(
+                f"Invalid signature ({signature}) received from teacher {current_teacher} for payload {node_payload}")
 
         # End edge case handling.
         payload = FleetSensor.snapshot_splitter(node_payload, return_remainder=True)
